--- conflicted
+++ resolved
@@ -3,8 +3,10 @@
 ## ภาพรวม (Overview)
 
 LPR Server v3 ได้รับการปรับปรุงสถาปัตยกรรมให้เป็นไปตามมาตรฐานที่กำหนดไว้ใน DEVELOPMENT_GUIDE.md โดยใช้แนวคิดหลัก 3 ประการ:
-
-<<<<<<< HEAD
+1. **Absolute Imports Pattern** - จัดการ import paths ให้ชัดเจน
+2. **Dependency Injection (DI)** - ลด coupling ระหว่าง components
+3. **Flask Blueprints** - Modular design สำหรับ Web UI
+
 ### ระบบหลัก
 - ✅ รับข้อมูลจาก Edge Camera ผ่าน WebSocket (Port 8765)
 - ✅ บันทึกข้อมูลลงฐานข้อมูล SQLite
@@ -63,15 +65,10 @@
 - ✅ **REST API Clients**: HTTP endpoints สำหรับ data retrieval และ monitoring
 - ✅ **Unified Architecture**: ใช้ Flask + SocketIO ร่วมกัน
 - ✅ **Comprehensive Endpoints**: ครอบคลุมการใช้งานหลักทั้งหมด
-=======
-1. **Absolute Imports Pattern** - จัดการ import paths ให้ชัดเจน
-2. **Dependency Injection (DI)** - ลด coupling ระหว่าง components
-3. **Flask Blueprints** - Modular design สำหรับ Web UI
->>>>>>> 6ed043e8
+
 
 ## การติดตั้ง (Installation)
 
-<<<<<<< HEAD
 ```
 lprserver_v3/
 ├── src/                           # Source code
@@ -147,13 +144,11 @@
 ```
 
 ## การติดตั้ง
-=======
 ### 1. Prerequisites
 ```bash
 # Ubuntu/Debian
 sudo apt update
 sudo apt install python3 python3-pip python3-venv nginx
->>>>>>> 6ed043e8
 
 # CentOS/RHEL
 sudo yum install python3 python3-pip nginx
@@ -178,7 +173,6 @@
 # Copy environment configuration
 cp env.example .env
 
-<<<<<<< HEAD
    Script นี้จะ:
    - สร้าง virtual environment
    - ติดตั้ง dependencies
@@ -212,7 +206,7 @@
    sudo systemctl status lprserver-websocket.service
    sudo systemctl status nginx
    ```
-=======
+
 # Edit configuration
 nano .env
 ```
@@ -223,7 +217,7 @@
 FLASK_CONFIG=production
 SECRET_KEY=your-secret-key-here
 FLASK_DEBUG=False
->>>>>>> 6ed043e8
+
 
 # Database Configuration
 DATABASE_URL=sqlite:///lprserver.db
@@ -231,7 +225,6 @@
 # File Storage
 IMAGE_STORAGE_PATH=storage/images
 
-<<<<<<< HEAD
 #### หน้าหลัก
 - **หน้าแรก**: http://localhost
 - **แดชบอร์ด**: http://localhost/dashboard
@@ -318,7 +311,7 @@
 
 # ดึงข้อมูลกล้อง
 curl http://localhost:8765/api/cameras
-=======
+
 # Health Monitoring
 HEALTH_CHECK_INTERVAL_MINUTES=5
 DATA_RETENTION_DAYS=30
@@ -579,12 +572,10 @@
 
 # View health logs
 tail -f logs/lprserver.log | grep health
->>>>>>> 6ed043e8
 ```
 
 ### Performance Optimization
 
-<<<<<<< HEAD
 #### ทดสอบ WebSocket
 ```bash
 # ทดสอบ WebSocket client
@@ -601,7 +592,7 @@
 
 # ทดสอบด้วย curl
 curl http://localhost:8765/api/statistics
-=======
+
 #### 1. Database Optimization
 ```bash
 # Add indexes for better performance
@@ -626,7 +617,7 @@
 ## Development
 
 ### Code Structure
->>>>>>> 6ed043e8
+
 ```
 src/
 ├── core/                    # Core functionality
@@ -649,11 +640,10 @@
 # src/services/new_service.py
 from core.import_helper import setup_absolute_imports
 
-<<<<<<< HEAD
+
 #### ทดสอบระบบทั้งหมด
 ```bash
 # ทดสอบระบบอัตโนมัติ
-=======
 setup_absolute_imports()
 
 class NewService:
@@ -693,14 +683,12 @@
 python -m pytest tests/
 
 # Run integration tests
->>>>>>> 6ed043e8
 python test_system.py
 
 # Test WebSocket connection
 python test_client.py
 ```
 
-<<<<<<< HEAD
 ## การจัดการระบบ
 
 ### Service Management
@@ -771,7 +759,7 @@
 ✅ **Flexible Client Support**: รองรับ client หลายประเภท  
 
 ระบบพร้อมใช้งานสำหรับการพัฒนาและทดสอบ LPR application
-=======
+
 ## Security
 
 ### Best Practices
@@ -808,4 +796,3 @@
 
 ### Contact
 สำหรับคำถามหรือปัญหาการใช้งาน กรุณาติดต่อทีมพัฒนา
->>>>>>> 6ed043e8
