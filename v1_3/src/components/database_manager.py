#!/usr/bin/env python3
"""
Database Manager Component for AI Camera v1.3

This component provides database operations for storing detection results
and managing application data using SQLite database.

Features:
- SQLite database connection management
- Detection results storage and retrieval
- Database schema creation and maintenance
- Query execution and error handling

Author: AI Camera Team
Version: 1.3
Date: August 2025
<<<<<<< HEAD
=======

>>>>>>> ae750c2a
"""

import sqlite3
import json
import logging
from datetime import datetime
from typing import Dict, Any, List, Optional
from pathlib import Path

from v1_3.src.core.utils.logging_config import get_logger
from v1_3.src.core.config import DATABASE_PATH

logger = get_logger(__name__)


class DatabaseManager:
    """
    Database Manager Component for managing application data storage.
    
    This component handles:
    - Database connection and initialization
    - Detection results storage and retrieval
    - Database schema management
    - Data serialization and cleanup
    """
    
    def __init__(self, logger=None):
        """
        Initialize Database Manager.
        
        Args:
            logger: Logger instance
        """
        self.logger = logger or get_logger(__name__)
        self.database_path = DATABASE_PATH
        self.connection = None
        
        self.logger.info("DatabaseManager initialized")
    
    def initialize(self) -> bool:
        """
        Initialize the database connection and create tables.
        
        Returns:
            bool: True if initialization successful, False otherwise
        """
        try:
            # Create database directory if it doesn't exist
            if self.database_path:
                Path(self.database_path).parent.mkdir(parents=True, exist_ok=True)
            
            # Connect to database
            self.connection = sqlite3.connect(self.database_path, check_same_thread=False)
            self.connection.row_factory = sqlite3.Row  # Enable column access by name
            
            # Create tables
            self._create_tables()
            
            self.logger.info(f"Database initialized successfully: {self.database_path}")
            return True
            
        except Exception as e:
            self.logger.error(f"Failed to initialize database: {e}")
            return False
    
    def _create_tables(self):
        """Create database tables if they don't exist."""
        try:
            cursor = self.connection.cursor()
            
            # Detection results table
            cursor.execute("""
                CREATE TABLE IF NOT EXISTS detection_results (
                    id INTEGER PRIMARY KEY AUTOINCREMENT,
                    timestamp TEXT NOT NULL,
                    vehicles_count INTEGER DEFAULT 0,
                    plates_count INTEGER DEFAULT 0,
                    ocr_results TEXT,
                    annotated_image_path TEXT,
                    cropped_plates_paths TEXT,
                    vehicle_detections TEXT,
                    plate_detections TEXT,
                    processing_time_ms REAL,
                    created_at DATETIME DEFAULT CURRENT_TIMESTAMP
                )
            """)
            
            # System events table for logging
            cursor.execute("""
                CREATE TABLE IF NOT EXISTS system_events (
                    id INTEGER PRIMARY KEY AUTOINCREMENT,
                    event_type TEXT NOT NULL,
                    event_data TEXT,
                    timestamp DATETIME DEFAULT CURRENT_TIMESTAMP
                )
            """)
            
            # Configuration table
            cursor.execute("""
                CREATE TABLE IF NOT EXISTS configuration (
                    key TEXT PRIMARY KEY,
                    value TEXT,
                    updated_at DATETIME DEFAULT CURRENT_TIMESTAMP
                )
            """)
            
            self.connection.commit()
            self.logger.info("Database tables created successfully")
            
        except Exception as e:
            self.logger.error(f"Error creating database tables: {e}")
            raise
    
    def insert_detection_result(self, detection_data: Dict[str, Any]) -> Optional[int]:
        """
        Insert detection result into database.
        
        Args:
            detection_data: Dictionary containing detection results
            
        Returns:
            Optional[int]: ID of inserted record, None if failed
        """
        try:
            if not self.connection:
                self.logger.error("Database connection not available")
                return None
            
            cursor = self.connection.cursor()
            
            # Serialize complex data to JSON
            ocr_results_json = json.dumps(detection_data.get('ocr_results', []))
            cropped_paths_json = json.dumps(detection_data.get('cropped_plates_paths', []))
            vehicle_detections_json = json.dumps(detection_data.get('vehicle_detections', []))
            plate_detections_json = json.dumps(detection_data.get('plate_detections', []))
            
            cursor.execute("""
                INSERT INTO detection_results (
                    timestamp, vehicles_count, plates_count, ocr_results,
                    annotated_image_path, cropped_plates_paths,
                    vehicle_detections, plate_detections, processing_time_ms
                ) VALUES (?, ?, ?, ?, ?, ?, ?, ?, ?)
            """, (
                detection_data.get('timestamp'),
                detection_data.get('vehicles_count', 0),
                detection_data.get('plates_count', 0),
                ocr_results_json,
                detection_data.get('annotated_image_path', ''),
                cropped_paths_json,
                vehicle_detections_json,
                plate_detections_json,
                detection_data.get('processing_time_ms', 0.0)
            ))
            
            self.connection.commit()
            record_id = cursor.lastrowid
            
            self.logger.debug(f"Detection result inserted with ID: {record_id}")
            return record_id
            
        except Exception as e:
            self.logger.error(f"Error inserting detection result: {e}")
            return None
    
    def get_recent_detections(self, limit: int = 50) -> List[Dict[str, Any]]:
        """
        Get recent detection results from database.
        
        Args:
            limit: Maximum number of records to return
            
        Returns:
            List[Dict[str, Any]]: List of detection records
        """
        try:
            if not self.connection:
                self.logger.error("Database connection not available")
                return []
            
            cursor = self.connection.cursor()
            cursor.execute("""
                SELECT * FROM detection_results
                ORDER BY created_at DESC
                LIMIT ?
            """, (limit,))
            
            rows = cursor.fetchall()
            results = []
            
            for row in rows:
                result = {
                    'id': row['id'],
                    'timestamp': row['timestamp'],
                    'vehicles_count': row['vehicles_count'],
                    'plates_count': row['plates_count'],
                    'annotated_image_path': row['annotated_image_path'],
                    'processing_time_ms': row['processing_time_ms'],
                    'created_at': row['created_at']
                }
                
                # Deserialize JSON fields
                try:
                    result['ocr_results'] = json.loads(row['ocr_results'] or '[]')
                    result['cropped_plates_paths'] = json.loads(row['cropped_plates_paths'] or '[]')
                    result['vehicle_detections'] = json.loads(row['vehicle_detections'] or '[]')
                    result['plate_detections'] = json.loads(row['plate_detections'] or '[]')
                except json.JSONDecodeError as e:
                    self.logger.warning(f"Error deserializing JSON for record {row['id']}: {e}")
                    result['ocr_results'] = []
                    result['cropped_plates_paths'] = []
                    result['vehicle_detections'] = []
                    result['plate_detections'] = []
                
                results.append(result)
            
            self.logger.debug(f"Retrieved {len(results)} recent detection records")
            return results
            
        except Exception as e:
            self.logger.error(f"Error getting recent detections: {e}")
            return []
    
<<<<<<< HEAD
    def get_detection_results_paginated(self, page: int = 1, per_page: int = 20, 
                                      search: str = None, sort_by: str = 'created_at', 
                                      sort_order: str = 'desc', date_from: str = None, 
                                      date_to: str = None, has_vehicles: bool = None, 
                                      has_plates: bool = None) -> Dict[str, Any]:
        """
        Get paginated detection results with search, filter, and sort capabilities.
        
        Args:
            page: Page number (1-based)
            per_page: Number of records per page
            search: Search term for OCR results or plate text
            sort_by: Column to sort by
            sort_order: Sort order ('asc' or 'desc')
            date_from: Start date filter (ISO format)
            date_to: End date filter (ISO format)
            has_vehicles: Filter by presence of vehicles
            has_plates: Filter by presence of license plates
            
        Returns:
            Dict containing results, pagination info, and metadata
        """
        try:
            if not self.connection:
                self.logger.error("Database connection not available")
                return {'results': [], 'total': 0, 'page': 1, 'per_page': per_page, 'total_pages': 0}
            
            cursor = self.connection.cursor()
            
            # Build WHERE clause
            where_conditions = []
            params = []
            
            if search:
                where_conditions.append("(ocr_results LIKE ? OR vehicle_detections LIKE ? OR plate_detections LIKE ?)")
                search_term = f"%{search}%"
                params.extend([search_term, search_term, search_term])
            
            if date_from:
                where_conditions.append("date(created_at) >= ?")
                params.append(date_from)
            
            if date_to:
                where_conditions.append("date(created_at) <= ?")
                params.append(date_to)
            
            if has_vehicles is not None:
                if has_vehicles:
                    where_conditions.append("vehicles_count > 0")
                else:
                    where_conditions.append("vehicles_count = 0")
            
            if has_plates is not None:
                if has_plates:
                    where_conditions.append("plates_count > 0")
                else:
                    where_conditions.append("plates_count = 0")
            
            where_clause = ""
            if where_conditions:
                where_clause = "WHERE " + " AND ".join(where_conditions)
            
            # Validate sort parameters
            valid_sort_columns = ['id', 'created_at', 'timestamp', 'vehicles_count', 'plates_count', 'processing_time_ms']
            if sort_by not in valid_sort_columns:
                sort_by = 'created_at'
            
            if sort_order.lower() not in ['asc', 'desc']:
                sort_order = 'desc'
            
            # Get total count
            count_query = f"SELECT COUNT(*) as total FROM detection_results {where_clause}"
            cursor.execute(count_query, params)
            total = cursor.fetchone()['total']
            
            # Calculate pagination
            offset = (page - 1) * per_page
            total_pages = (total + per_page - 1) // per_page
            
            # Get paginated results
            query = f"""
                SELECT * FROM detection_results 
                {where_clause}
                ORDER BY {sort_by} {sort_order.upper()}
                LIMIT ? OFFSET ?
            """
            
            cursor.execute(query, params + [per_page, offset])
            rows = cursor.fetchall()
            
            results = []
            for row in rows:
                result = {
                    'id': row['id'],
                    'timestamp': row['timestamp'],
                    'vehicles_count': row['vehicles_count'],
                    'plates_count': row['plates_count'],
                    'annotated_image_path': row['annotated_image_path'],
                    'processing_time_ms': row['processing_time_ms'],
                    'created_at': row['created_at']
                }
                
                # Deserialize JSON fields
                try:
                    result['ocr_results'] = json.loads(row['ocr_results'] or '[]')
                    result['cropped_plates_paths'] = json.loads(row['cropped_plates_paths'] or '[]')
                    result['vehicle_detections'] = json.loads(row['vehicle_detections'] or '[]')
                    result['plate_detections'] = json.loads(row['plate_detections'] or '[]')
                except json.JSONDecodeError as e:
                    self.logger.warning(f"Error deserializing JSON for record {row['id']}: {e}")
                    result['ocr_results'] = []
                    result['cropped_plates_paths'] = []
                    result['vehicle_detections'] = []
                    result['plate_detections'] = []
                
                results.append(result)
            
            return {
                'results': results,
                'total': total,
                'page': page,
                'per_page': per_page,
                'total_pages': total_pages,
                'has_next': page < total_pages,
                'has_prev': page > 1
            }
            
        except Exception as e:
            self.logger.error(f"Error getting paginated detection results: {e}")
            return {'results': [], 'total': 0, 'page': 1, 'per_page': per_page, 'total_pages': 0}
    
    def get_detection_result_by_id(self, result_id: int) -> Optional[Dict[str, Any]]:
        """
        Get single detection result by ID with full details.
        
        Args:
            result_id: ID of the detection result
            
        Returns:
            Optional[Dict[str, Any]]: Detection result with full details or None
        """
        try:
            if not self.connection:
                self.logger.error("Database connection not available")
                return None
            
            cursor = self.connection.cursor()
            cursor.execute("SELECT * FROM detection_results WHERE id = ?", (result_id,))
            row = cursor.fetchone()
            
            if not row:
                return None
            
            result = {
                'id': row['id'],
                'timestamp': row['timestamp'],
                'vehicles_count': row['vehicles_count'],
                'plates_count': row['plates_count'],
                'annotated_image_path': row['annotated_image_path'],
                'processing_time_ms': row['processing_time_ms'],
                'created_at': row['created_at']
            }
            
            # Deserialize JSON fields with full details
            try:
                result['ocr_results'] = json.loads(row['ocr_results'] or '[]')
                result['cropped_plates_paths'] = json.loads(row['cropped_plates_paths'] or '[]')
                result['vehicle_detections'] = json.loads(row['vehicle_detections'] or '[]')
                result['plate_detections'] = json.loads(row['plate_detections'] or '[]')
            except json.JSONDecodeError as e:
                self.logger.warning(f"Error deserializing JSON for record {result_id}: {e}")
                result['ocr_results'] = []
                result['cropped_plates_paths'] = []
                result['vehicle_detections'] = []
                result['plate_detections'] = []
            
            return result
            
        except Exception as e:
            self.logger.error(f"Error getting detection result by ID {result_id}: {e}")
            return None
    
=======
>>>>>>> ae750c2a
    def get_detection_statistics(self) -> Dict[str, Any]:
        """
        Get detection statistics from database.
        
        Returns:
            Dict[str, Any]: Statistics summary
        """
        try:
            if not self.connection:
                return {}
            
            cursor = self.connection.cursor()
            
            # Get counts
            cursor.execute("SELECT COUNT(*) as total_detections FROM detection_results")
            total_detections = cursor.fetchone()['total_detections']
            
            cursor.execute("SELECT SUM(vehicles_count) as total_vehicles FROM detection_results")
            total_vehicles = cursor.fetchone()['total_vehicles'] or 0
            
            cursor.execute("SELECT SUM(plates_count) as total_plates FROM detection_results")
            total_plates = cursor.fetchone()['total_plates'] or 0
            
            cursor.execute("SELECT AVG(processing_time_ms) as avg_processing_time FROM detection_results")
            avg_processing_time = cursor.fetchone()['avg_processing_time'] or 0
            
            # Get recent activity
            cursor.execute("""
                SELECT timestamp FROM detection_results 
                ORDER BY created_at DESC LIMIT 1
            """)
            last_result = cursor.fetchone()
            last_detection = last_result['timestamp'] if last_result else None
            
            return {
                'total_detections': total_detections,
                'total_vehicles': total_vehicles,
                'total_plates': total_plates,
                'avg_processing_time_ms': round(avg_processing_time, 2),
                'last_detection': last_detection
            }
            
        except Exception as e:
            self.logger.error(f"Error getting detection statistics: {e}")
            return {}
    
    def log_system_event(self, event_type: str, event_data: Any = None):
        """
        Log system event to database.
        
        Args:
            event_type: Type of event (e.g., 'detection_start', 'model_load', etc.)
            event_data: Additional event data
        """
        try:
            if not self.connection:
                return
            
            cursor = self.connection.cursor()
            event_data_json = json.dumps(event_data) if event_data else None
            
            cursor.execute("""
                INSERT INTO system_events (event_type, event_data)
                VALUES (?, ?)
            """, (event_type, event_data_json))
            
            self.connection.commit()
            self.logger.debug(f"System event logged: {event_type}")
            
        except Exception as e:
            self.logger.warning(f"Error logging system event: {e}")
    
    def cleanup_old_records(self, days_to_keep: int = 30):
        """
        Clean up old records from database.
        
        Args:
            days_to_keep: Number of days to keep records
        """
        try:
            if not self.connection:
                return
            
            cursor = self.connection.cursor()
            
            # Clean up old detection results
            cursor.execute("""
                DELETE FROM detection_results 
                WHERE created_at < datetime('now', '-{} days')
            """.format(days_to_keep))
            
            # Clean up old system events
            cursor.execute("""
                DELETE FROM system_events 
                WHERE timestamp < datetime('now', '-{} days')
            """.format(days_to_keep))
            
            self.connection.commit()
            self.logger.info(f"Cleaned up old records older than {days_to_keep} days")
            
        except Exception as e:
            self.logger.error(f"Error cleaning up old records: {e}")
    
    def get_status(self) -> Dict[str, Any]:
        """
        Get database manager status.
        
        Returns:
            Dict[str, Any]: Status information
        """
        try:
            connected = self.connection is not None
            
            # Get database file size if connected
            db_size = 0
            record_count = 0
            
            if connected and Path(self.database_path).exists():
                db_size = Path(self.database_path).stat().st_size
                
                # Get record count
                cursor = self.connection.cursor()
                cursor.execute("SELECT COUNT(*) as count FROM detection_results")
                record_count = cursor.fetchone()['count']
            
            return {
                'connected': connected,
                'database_path': self.database_path,
                'database_size_bytes': db_size,
                'detection_records_count': record_count,
                'last_update': datetime.now().isoformat()
            }
            
        except Exception as e:
            self.logger.error(f"Error getting database status: {e}")
<<<<<<< HEAD
        return {
                'connected': False,
                'error': str(e),
                'last_update': datetime.now().isoformat()
        }
=======
            return {
                'connected': False,
                'error': str(e),
                'last_update': datetime.now().isoformat()
            }
>>>>>>> ae750c2a
    
    def cleanup(self):
        """Clean up database connection and resources."""
        try:
            self.logger.info("Cleaning up DatabaseManager...")
            
            if self.connection:
                self.connection.close()
                self.connection = None
<<<<<<< HEAD
                self.logger.info("DatabaseManager cleanup completed")
=======
            
            self.logger.info("DatabaseManager cleanup completed")
>>>>>>> ae750c2a
            
        except Exception as e:
            self.logger.error(f"Error during DatabaseManager cleanup: {e}")<|MERGE_RESOLUTION|>--- conflicted
+++ resolved
@@ -14,10 +14,6 @@
 Author: AI Camera Team
 Version: 1.3
 Date: August 2025
-<<<<<<< HEAD
-=======
-
->>>>>>> ae750c2a
 """
 
 import sqlite3
@@ -240,7 +236,6 @@
             self.logger.error(f"Error getting recent detections: {e}")
             return []
     
-<<<<<<< HEAD
     def get_detection_results_paginated(self, page: int = 1, per_page: int = 20, 
                                       search: str = None, sort_by: str = 'created_at', 
                                       sort_order: str = 'desc', date_from: str = None, 
@@ -423,8 +418,6 @@
             self.logger.error(f"Error getting detection result by ID {result_id}: {e}")
             return None
     
-=======
->>>>>>> ae750c2a
     def get_detection_statistics(self) -> Dict[str, Any]:
         """
         Get detection statistics from database.
@@ -560,19 +553,12 @@
             
         except Exception as e:
             self.logger.error(f"Error getting database status: {e}")
-<<<<<<< HEAD
         return {
                 'connected': False,
                 'error': str(e),
                 'last_update': datetime.now().isoformat()
         }
-=======
-            return {
-                'connected': False,
-                'error': str(e),
-                'last_update': datetime.now().isoformat()
-            }
->>>>>>> ae750c2a
+
     
     def cleanup(self):
         """Clean up database connection and resources."""
@@ -582,12 +568,8 @@
             if self.connection:
                 self.connection.close()
                 self.connection = None
-<<<<<<< HEAD
                 self.logger.info("DatabaseManager cleanup completed")
-=======
-            
-            self.logger.info("DatabaseManager cleanup completed")
->>>>>>> ae750c2a
+
             
         except Exception as e:
             self.logger.error(f"Error during DatabaseManager cleanup: {e}")