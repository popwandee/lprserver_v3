#!/usr/bin/env python3
"""
Enhanced Web Blueprints Module for AI Camera v1.3

This module contains all Flask blueprints for the application.
Each blueprint handles a specific area of functionality using absolute imports.

Blueprints:
- main: Main dashboard and system overview
- camera: Camera operations and management
- detection: AI detection operations
- streaming: Video streaming functionality
- health: System health monitoring
- websocket: WebSocket communication

Author: AI Camera Team
Version: 1.3
Date: August 7, 2025
"""

from flask import Flask
from flask_socketio import SocketIO

# Import blueprints using absolute paths
from v1_3.src.web.blueprints.main import main_bp
from v1_3.src.web.blueprints.camera import camera_bp, register_camera_events
from v1_3.src.web.blueprints.health import health_bp
from v1_3.src.web.blueprints.streaming import streaming_bp
from v1_3.src.web.blueprints.detection import detection_bp, register_detection_events
from v1_3.src.web.blueprints.websocket import websocket_bp


def register_blueprints(app: Flask, socketio: SocketIO):
    """
    Register all Flask blueprints with the application.
    
    Args:
        app: Flask application instance
        socketio: Flask-SocketIO instance
    """
    # Register blueprints
    app.register_blueprint(main_bp)
    app.register_blueprint(camera_bp)
    app.register_blueprint(health_bp)
    app.register_blueprint(streaming_bp)
    app.register_blueprint(detection_bp)
    app.register_blueprint(websocket_bp)
    
    # Register WebSocket events
    register_camera_events(socketio)
    register_detection_events(socketio)
    
    # Register other WebSocket events here
    # register_health_events(socketio)
<<<<<<< HEAD
    # register_streaming_events(socketio)
=======
    # register_streaming_events(socketio)
>>>>>>> c4879a23
<|MERGE_RESOLUTION|>--- conflicted
+++ resolved
@@ -52,8 +52,4 @@
     
     # Register other WebSocket events here
     # register_health_events(socketio)
-<<<<<<< HEAD
-    # register_streaming_events(socketio)
-=======
-    # register_streaming_events(socketio)
->>>>>>> c4879a23
+    # register_streaming_events(socketio)