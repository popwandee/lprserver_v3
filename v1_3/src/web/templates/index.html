{% extends "base.html" %}

{% set active_page = "main" %}
{% set use_socketio = true %}

{% block title %}Main Dashboard{% endblock %}

{% block additional_css %}
<link href="{{ url_for('static', filename='css/dashboard.css') }}" rel="stylesheet">
{% endblock %}

{% block page_header %}
<!-- Hero Section -->
<section class="hero-section">
    <div class="container text-center">
        <h1 class="display-4 mb-4">
            <i class="fas fa-camera"></i> AI Camera System
        </h1>
        <p class="lead mb-4">
            Advanced camera management system with real-time video streaming,
            AI detection capabilities, and comprehensive monitoring.
        </p>
        <!--- 
        <div class="mt-4">
            <a href="/camera" class="btn btn-light btn-lg me-3">
                <i class="fas fa-video"></i> Camera Dashboard
            </a>
            <a href="/health" class="btn btn-outline-light btn-lg">
                <i class="fas fa-heartbeat"></i> System Health
            </a>
        </div>
        -->
    </div>
</section>
{% endblock %}

{% block container_class %}my-5{% endblock %}

{% block content %}

<!-- Quick Actions -->
<div class="row mb-5">
    <div class="col-12">
        <h2 class="mb-4">
            <i class="fas fa-bolt"></i> Quick Actions
        </h2>
    </div>

    <div class="col-12 text-center">
        <a href="/camera" class="quick-action-btn btn btn-primary" onclick="handleQuickAction('camera-control')">
            <i class="fas fa-video"></i><br>
            <strong>Camera Control</strong><br>
            <small>Start/Stop streaming, adjust settings</small>
        </a>

        <a href="#" class="quick-action-btn btn btn-success" onclick="handleQuickAction('capture-image')">
            <i class="fas fa-camera"></i><br>
            <strong>Capture Image</strong><br>
            <small>Take a photo</small>
        </a>

        <a href="/health" class="quick-action-btn btn btn-info" onclick="handleQuickAction('system-health')">
            <i class="fas fa-heartbeat"></i><br>
            <strong>System Health</strong><br>
            <small>Monitor system status</small>
        </a>

        <a href="/detection" class="quick-action-btn btn btn-warning" onclick="handleQuickAction('ai-detection')">
            <i class="fas fa-brain"></i><br>
            <strong>AI Detection</strong><br>
            <small>Configure AI models</small>
        </a>
    </div>
</div>

<!-- System Status -->
<div class="row mb-5">
    <div class="col-12">
        <h2 class="mb-4">
            <i class="fas fa-info-circle"></i> System Status
        </h2>
    </div>

    <div class="col-md-3">
        <div class="status-card text-center">
            <i class="fas fa-camera feature-icon text-primary"></i>
            <h5>Camera Status</h5>
            <span id="main-camera-status" class="status-indicator status-offline"></span>
            <span id="main-camera-status-text">Offline</span>
        </div>
    </div>

    <div class="col-md-3">
        <div class="status-card text-center">
            <i class="fas fa-brain feature-icon text-success"></i>
            <h5>AI Detection</h5>
            <span id="main-detection-status" class="status-indicator status-offline"></span>
            <span id="main-detection-status-text">Inactive</span>
        </div>
    </div>

    <div class="col-md-3">
        <div class="status-card text-center">
            <i class="fas fa-server feature-icon text-info"></i>
            <h5>System Health</h5>
            <span id="main-system-status" class="status-indicator status-online"></span>
            <span id="main-system-status-text">Healthy</span>
        </div>
    </div>

    <div class="col-md-3">
        <div class="status-card text-center">
            <i class="fas fa-database feature-icon text-warning"></i>
            <h5>Database</h5>
            <span id="main-database-status" class="status-indicator status-online"></span>
            <span id="main-database-status-text">Connected</span>
        </div>
    </div>
</div>

<div class="row mb-5">
    <div class="col-12">
        <h2 class="mb-4">
            <i class="fas fa-share-alt"></i> Server Communication
        </h2>
    </div>

    <div class="col-md-4">
        <div class="status-card text-center">
            <i class="fas fa-globe feature-icon text-info"></i>
            <h5>Server Connection</h5>
            <span id="main-server-connection-status" class="status-indicator status-offline"></span>
            <span id="main-server-connection-text">Disconnected</span>
        </div>
    </div>
<<<<<<< HEAD

=======
    
>>>>>>> 888e253c
    <div class="col-md-4">
        <div class="status-card text-center">
            <i class="fas fa-upload feature-icon text-success"></i>
            <h5>Data Sending</h5>
            <span id="main-data-sending-status" class="status-indicator status-offline"></span>
            <span id="main-data-sending-text">Inactive</span>
        </div>
    </div>
<<<<<<< HEAD

=======
    
>>>>>>> 888e253c
    <div class="col-md-4">
        <div class="status-card text-center">
            <i class="fas fa-clock feature-icon text-secondary"></i>
            <h5>Last Sync</h5>
            <span id="main-last-sync-time">Never</span>
        </div>
    </div>
</div>

<<<<<<< HEAD
<!-- System and Server Communication Logs -->
<div class="row mb-5">
    <div class="col-12">
=======
<!-- Quick Actions -->
<div class="row mb-5">
    <div class="col-12">
        <h2 class="mb-4">
            <i class="fas fa-share-alt"></i> Server Communication
        </h2>
    </div>

    <div class="col-md-4">
        <div class="status-card text-center">
            <i class="fas fa-globe feature-icon text-info"></i>
            <h5>Server Connection</h5>
            <span id="main-server-connection-status" class="status-indicator status-offline"></span>
            <span id="main-server-connection-text">Disconnected</span>
        </div>
    </div>

    <div class="col-md-4">
        <div class="status-card text-center">
            <i class="fas fa-upload feature-icon text-success"></i>
            <h5>Data Sending</h5>
            <span id="main-data-sending-status" class="status-indicator status-offline"></span>
            <span id="main-data-sending-text">Inactive</span>
        </div>
    </div>

    <div class="col-md-4">
        <div class="status-card text-center">
            <i class="fas fa-clock feature-icon text-secondary"></i>
            <h5>Last Sync</h5>
            <span id="main-last-sync-time">Never</span>
        </div>
    </div>
</div>

<!-- System and Server Communication Logs -->
<div class="row mb-5">
    <div class="col-12">
>>>>>>> 888e253c
        <div class="card-body">
            <div class="row">
                <div class="col-md-6">
                    <div class="card">
                        <div class="card-header">
                            <h5><i class="fas fa-terminal"></i> Server Communication Log</h5>
                        </div>
                        <div class="card-body p-0">
                            <div class="log-container" id="main-server-logs" style="height: 300px;">
                                <div class="text-muted p-3">Server communication logs will appear here...</div>
                            </div>
                        </div>
<<<<<<< HEAD
                    </div>
                </div>
                <div class="col-md-6">
                    <div class="card">
                        <div class="card-header">
                            <h5><i class="fas fa-terminal"></i> System Log</h5>
                            <p><strong>System Uptime:</strong> <span id="main-system-uptime">Loading...</span></p>
                        </div>
                        <div class="card-body p-0">
                            <div class="log-container" id="main-system-log" style="height: 200px;">
                                <div class="text-muted p-3">System log will appear here...</div>
                            </div>
                        </div>
                    </div>
=======
                    </div>
                </div>
                <div class="col-md-6">
                    <div class="card">
                        <div class="card-header">
                            <h5><i class="fas fa-terminal"></i> System Log</h5>
                            <p><strong>System Uptime:</strong> <span id="main-system-uptime">Loading...</span></p>
                        </div>
                        <div class="card-body p-0">
                            <div class="log-container" id="main-system-log" style="height: 200px;">
                                <div class="text-muted p-3">System log will appear here...</div>
                            </div>
                        </div>
                    </div>
                </div>
            </div>
        </div>
    </div>
</div>

<!-- Server Communication Logs -->
<div class="row mb-5">
    <div class="col-12">
        <div class="card">
            <div class="card-header">
                <h5><i class="fas fa-exchange-alt"></i> Server Communication Logs</h5>
            </div>
            <div class="card-body p-0">
                <div class="log-container" id="main-server-logs" style="height: 300px;">
                    <div class="text-muted p-3">Server communication logs will appear here...</div>
>>>>>>> 888e253c
                </div>
            </div>
        </div>
    </div>
</div>

<!-- Features -->
<div class="row">
    <div class="col-12">
        <h2 class="mb-4">
            <i class="fas fa-star"></i> System Features
        </h2>
    </div>

    <div class="col-md-4 mb-4">
        <div class="card feature-card h-100">
            <div class="card-body text-center">
                <i class="fas fa-video feature-icon text-primary"></i>
                <h5 class="card-title">Real-time Video Streaming</h5>
                <p class="card-text">
                    High-quality video streaming with configurable resolution,
                    frame rate, and camera settings. Support for both main and
                    low-resolution streams.
                </p>
            </div>
        </div>
    </div>

    <div class="col-md-4 mb-4">
        <div class="card feature-card h-100">
            <div class="card-body text-center">
                <i class="fas fa-brain feature-icon text-success"></i>
                <h5 class="card-title">AI Detection Pipeline</h5>
                <p class="card-text">
                    Advanced AI detection capabilities using Hailo AI models.
                    Support for vehicle detection, license plate recognition,
                    and custom object detection.
                </p>
            </div>
        </div>
    </div>

    <div class="col-md-4 mb-4">
        <div class="card feature-card h-100">
            <div class="card-body text-center">
                <i class="fas fa-cogs feature-icon text-info"></i>
                <h5 class="card-title">Advanced Configuration</h5>
                <p class="card-text">
                    Comprehensive camera configuration including exposure,
                    white balance, focus controls, and image processing parameters.
                </p>
            </div>
        </div>
    </div>

    <div class="col-md-4 mb-4">
        <div class="card feature-card h-100">
            <div class="card-body text-center">
                <i class="fas fa-chart-line feature-icon text-warning"></i>
                <h5 class="card-title">System Monitoring</h5>
                <p class="card-text">
                    Real-time system health monitoring with performance metrics,
                    error tracking, and automated health checks.
                </p>
                <a href="{{ url_for('health.health_dashboard') }}" class="btn btn-warning btn-sm mt-2">
                    <i class="fas fa-heartbeat"></i> View Health Dashboard
                </a>
            </div>
        </div>
    </div>

    <div class="col-md-4 mb-4">
        <div class="card feature-card h-100">
            <div class="card-body text-center">
                <i class="fas fa-database feature-icon text-danger"></i>
                <h5 class="card-title">Data Management</h5>
                <p class="card-text">
                    Efficient data storage and management for captured images,
                    detection results, and system logs.
                </p>
            </div>
        </div>
    </div>

    <div class="col-md-4 mb-4">
        <div class="card feature-card h-100">
            <div class="card-body text-center">
                <i class="fas fa-network-wired feature-icon text-secondary"></i>
                <h5 class="card-title">WebSocket Communication</h5>
                <p class="card-text">
                    Real-time bidirectional communication for instant updates,
                    remote control, and live status monitoring.
                </p>
            </div>
        </div>
    </div>
</div>

<!-- System Information -->
<div class="row mt-5">
    <div class="col-12">
        <div class="card">
            <div class="card-header">
                <h5 class="card-title mb-0">
                    <i class="fas fa-info-circle"></i> System Information
                </h5>
            </div>
            <div class="card-body">
                <!-- Row 1: Single centered column with left-aligned text -->
                <div class="row justify-content-center mb-4">
                    <div class="col-md-8">
                        <h6 class="text-center">System Information</h6>
                        <ul class="list-unstyled text-start">
                            <li><strong>CPU Architecture:</strong> <span id="system-info-cpu">Loading...</span></li>
                            <li><strong>AI Accelerator:</strong> <span id="system-info-ai-accelerator">Loading...</span></li>
                            <li><strong>OS & Kernel:</strong> <span id="system-info-os">Loading...</span></li>
                        </ul>
                        <hr class="my-3">
                    </div>
                </div>
                
                <!-- Row 2: Three columns -->
                <div class="row">
                    <div class="col-md-4">
                        <h6>Hardware Information</h6>
                        <ul class="list-unstyled">
                            <li><strong>Main Board:</strong> Raspberry Pi 5</li>
                            <li><strong>RAM:</strong> <span id="system-info-ram">Loading...</span></li>
                            <li><strong>Disk:</strong> <span id="system-info-disk">Loading...</span></li>
                            <li><strong>Camera Model:</strong> <span id="feature-camera-model">Loading...</span></li>
                            <li><strong>Resolution:</strong> <span id="feature-camera-resolution">Loading...</span></li>
                            <li><strong>Frame Rate:</strong> <span id="feature-camera-fps">Loading...</span></li>
                            <li><strong>Status:</strong> <span id="feature-camera-status">Loading...</span></li>
<<<<<<< HEAD
                        </ul>
                    </div>
                    
                    <div class="col-md-4">
                        <h6>Development Information</h6>
                        <ul class="list-unstyled">
                            <li><strong>Application:</strong> AI Camera v1.3</li>
                            <li><strong>Framework:</strong> Flask + Blueprints</li>
                            <li><strong>Architecture:</strong> Dependency Injection + Services</li>
                            <li><strong>Camera:</strong> Picamera2 + Hailo AI</li>
                            <li><strong>Database:</strong> SQLite + SQLAlchemy</li>
                            <li><strong>Communication:</strong> WebSocket + REST API</li>
                            <li><strong>Deployment:</strong> Gunicorn + Nginx</li>
                            <li><strong>Version Control:</strong> Git</li>
                        </ul>
                    </div>
                    <div class="col-md-4">
                        <h6>Component and Services</h6>
                        <ul class="list-unstyled">
                            <li><strong>*</strong> Flask Streaming</li>
                            <li><strong>*</strong> Camera Component</li>
                            <li><strong>*</strong> Detection Component</li>
                            <li><strong>*</strong> Health Monitor</li>
                            <li><strong>*</strong> WebSocket Sender</li>
                            <li><strong>*</strong> Database Manager</li>
=======
                        </ul>
                    </div>
                    
                    <div class="col-md-4">
                        <h6>Development Information</h6>
                        <ul class="list-unstyled">
                            <li><strong>Application:</strong> AI Camera v1.3</li>
                            <li><strong>Framework:</strong> Flask + Blueprints</li>
                            <li><strong>Architecture:</strong> Dependency Injection + Services</li>
                            <li><strong>Camera:</strong> Picamera2 + Hailo AI</li>
                            <li><strong>Database:</strong> SQLite + SQLAlchemy</li>
                            <li><strong>Communication:</strong> WebSocket + REST API</li>
                            <li><strong>Deployment:</strong> Gunicorn + Nginx</li>
                            <li><strong>Version Control:</strong> Git</li>
>>>>>>> 888e253c
                        </ul>
                    </div>
                    <div class="col-md-4">
                        <h6>Component and Services</h6>
                        <ul class="list-unstyled">
                            <li><strong>Flask Streaming</strong> </li>
                            <li><strong>Camera Component</strong> </li>
                            <li><strong>Detection Component:</strong> </li>
                            <li><strong>Health Monitor</strong> </li>
                            <li><strong>Websocket sender</strong> </li>
                            <li><strong>Database Manager</strong> </li>
                        </ul>
                    </div>
                </div>
            </div>
            <!---  No longer needed
            <div class="card-body">
                <div class="row">
                    <div class="col-md-6">
                        <p><strong>Camera Model:</strong> <span id="main-camera-model">Loading...</span></p>
                        <p><strong>Camera Resolution:</strong> <span id="main-camera-resolution">Loading...</span></p>
                        <p><strong>Camera FPS:</strong> <span id="main-camera-fps">Loading...</span></p>
                    </div>
                    <div class="col-md-6">
                        <p><strong>Camera Status:</strong> <span id="main-camera-detail-status">Loading...</span></p>
                        <p><strong>Database Status:</strong> <span id="main-database-detail-status">Connected</span></p>
                    </div>
                </div>
            </div>
<<<<<<< HEAD
            
=======
            -->
>>>>>>> 888e253c
        </div>
    </div>
</div>

{% endblock %}

{% block additional_js %}
<script src="{{ url_for('static', filename='js/dashboard.js') }}"></script>
{% endblock %}<|MERGE_RESOLUTION|>--- conflicted
+++ resolved
@@ -133,11 +133,6 @@
             <span id="main-server-connection-text">Disconnected</span>
         </div>
     </div>
-<<<<<<< HEAD
-
-=======
-    
->>>>>>> 888e253c
     <div class="col-md-4">
         <div class="status-card text-center">
             <i class="fas fa-upload feature-icon text-success"></i>
@@ -146,11 +141,6 @@
             <span id="main-data-sending-text">Inactive</span>
         </div>
     </div>
-<<<<<<< HEAD
-
-=======
-    
->>>>>>> 888e253c
     <div class="col-md-4">
         <div class="status-card text-center">
             <i class="fas fa-clock feature-icon text-secondary"></i>
@@ -160,50 +150,10 @@
     </div>
 </div>
 
-<<<<<<< HEAD
+
 <!-- System and Server Communication Logs -->
 <div class="row mb-5">
     <div class="col-12">
-=======
-<!-- Quick Actions -->
-<div class="row mb-5">
-    <div class="col-12">
-        <h2 class="mb-4">
-            <i class="fas fa-share-alt"></i> Server Communication
-        </h2>
-    </div>
-
-    <div class="col-md-4">
-        <div class="status-card text-center">
-            <i class="fas fa-globe feature-icon text-info"></i>
-            <h5>Server Connection</h5>
-            <span id="main-server-connection-status" class="status-indicator status-offline"></span>
-            <span id="main-server-connection-text">Disconnected</span>
-        </div>
-    </div>
-
-    <div class="col-md-4">
-        <div class="status-card text-center">
-            <i class="fas fa-upload feature-icon text-success"></i>
-            <h5>Data Sending</h5>
-            <span id="main-data-sending-status" class="status-indicator status-offline"></span>
-            <span id="main-data-sending-text">Inactive</span>
-        </div>
-    </div>
-
-    <div class="col-md-4">
-        <div class="status-card text-center">
-            <i class="fas fa-clock feature-icon text-secondary"></i>
-            <h5>Last Sync</h5>
-            <span id="main-last-sync-time">Never</span>
-        </div>
-    </div>
-</div>
-
-<!-- System and Server Communication Logs -->
-<div class="row mb-5">
-    <div class="col-12">
->>>>>>> 888e253c
         <div class="card-body">
             <div class="row">
                 <div class="col-md-6">
@@ -216,7 +166,6 @@
                                 <div class="text-muted p-3">Server communication logs will appear here...</div>
                             </div>
                         </div>
-<<<<<<< HEAD
                     </div>
                 </div>
                 <div class="col-md-6">
@@ -231,38 +180,6 @@
                             </div>
                         </div>
                     </div>
-=======
-                    </div>
-                </div>
-                <div class="col-md-6">
-                    <div class="card">
-                        <div class="card-header">
-                            <h5><i class="fas fa-terminal"></i> System Log</h5>
-                            <p><strong>System Uptime:</strong> <span id="main-system-uptime">Loading...</span></p>
-                        </div>
-                        <div class="card-body p-0">
-                            <div class="log-container" id="main-system-log" style="height: 200px;">
-                                <div class="text-muted p-3">System log will appear here...</div>
-                            </div>
-                        </div>
-                    </div>
-                </div>
-            </div>
-        </div>
-    </div>
-</div>
-
-<!-- Server Communication Logs -->
-<div class="row mb-5">
-    <div class="col-12">
-        <div class="card">
-            <div class="card-header">
-                <h5><i class="fas fa-exchange-alt"></i> Server Communication Logs</h5>
-            </div>
-            <div class="card-body p-0">
-                <div class="log-container" id="main-server-logs" style="height: 300px;">
-                    <div class="text-muted p-3">Server communication logs will appear here...</div>
->>>>>>> 888e253c
                 </div>
             </div>
         </div>
@@ -396,7 +313,6 @@
                             <li><strong>Resolution:</strong> <span id="feature-camera-resolution">Loading...</span></li>
                             <li><strong>Frame Rate:</strong> <span id="feature-camera-fps">Loading...</span></li>
                             <li><strong>Status:</strong> <span id="feature-camera-status">Loading...</span></li>
-<<<<<<< HEAD
                         </ul>
                     </div>
                     
@@ -422,22 +338,6 @@
                             <li><strong>*</strong> Health Monitor</li>
                             <li><strong>*</strong> WebSocket Sender</li>
                             <li><strong>*</strong> Database Manager</li>
-=======
-                        </ul>
-                    </div>
-                    
-                    <div class="col-md-4">
-                        <h6>Development Information</h6>
-                        <ul class="list-unstyled">
-                            <li><strong>Application:</strong> AI Camera v1.3</li>
-                            <li><strong>Framework:</strong> Flask + Blueprints</li>
-                            <li><strong>Architecture:</strong> Dependency Injection + Services</li>
-                            <li><strong>Camera:</strong> Picamera2 + Hailo AI</li>
-                            <li><strong>Database:</strong> SQLite + SQLAlchemy</li>
-                            <li><strong>Communication:</strong> WebSocket + REST API</li>
-                            <li><strong>Deployment:</strong> Gunicorn + Nginx</li>
-                            <li><strong>Version Control:</strong> Git</li>
->>>>>>> 888e253c
                         </ul>
                     </div>
                     <div class="col-md-4">
@@ -467,11 +367,8 @@
                     </div>
                 </div>
             </div>
-<<<<<<< HEAD
             
-=======
-            -->
->>>>>>> 888e253c
+
         </div>
     </div>
 </div>
